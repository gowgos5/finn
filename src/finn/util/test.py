# Copyright (c) 2020, Xilinx
# All rights reserved.
#
# Redistribution and use in source and binary forms, with or without
# modification, are permitted provided that the following conditions are met:
#
# * Redistributions of source code must retain the above copyright notice, this
#   list of conditions and the following disclaimer.
#
# * Redistributions in binary form must reproduce the above copyright notice,
#   this list of conditions and the following disclaimer in the documentation
#   and/or other materials provided with the distribution.
#
# * Neither the name of FINN nor the names of its
#   contributors may be used to endorse or promote products derived from
#   this software without specific prior written permission.
#
# THIS SOFTWARE IS PROVIDED BY THE COPYRIGHT HOLDERS AND CONTRIBUTORS "AS IS"
# AND ANY EXPRESS OR IMPLIED WARRANTIES, INCLUDING, BUT NOT LIMITED TO, THE
# IMPLIED WARRANTIES OF MERCHANTABILITY AND FITNESS FOR A PARTICULAR PURPOSE ARE
# DISCLAIMED. IN NO EVENT SHALL THE COPYRIGHT HOLDER OR CONTRIBUTORS BE LIABLE
# FOR ANY DIRECT, INDIRECT, INCIDENTAL, SPECIAL, EXEMPLARY, OR CONSEQUENTIAL
# DAMAGES (INCLUDING, BUT NOT LIMITED TO, PROCUREMENT OF SUBSTITUTE GOODS OR
# SERVICES; LOSS OF USE, DATA, OR PROFITS; OR BUSINESS INTERRUPTION) HOWEVER
# CAUSED AND ON ANY THEORY OF LIABILITY, WHETHER IN CONTRACT, STRICT LIABILITY,
# OR TORT (INCLUDING NEGLIGENCE OR OTHERWISE) ARISING IN ANY WAY OUT OF THE USE
# OF THIS SOFTWARE, EVEN IF ADVISED OF THE POSSIBILITY OF SUCH DAMAGE.

from brevitas_examples import bnn_pynq, imagenet_classification
import numpy as np
import pytest
import warnings
from finn.core.modelwrapper import ModelWrapper
import torchvision.transforms.functional as torchvision_util

# map of (wbits,abits) -> model
example_map = {
    ("CNV", 1, 1): bnn_pynq.cnv_1w1a,
    ("CNV", 1, 2): bnn_pynq.cnv_1w2a,
    ("CNV", 2, 2): bnn_pynq.cnv_2w2a,
    ("LFC", 1, 1): bnn_pynq.lfc_1w1a,
    ("LFC", 1, 2): bnn_pynq.lfc_1w2a,
    ("SFC", 1, 1): bnn_pynq.sfc_1w1a,
    ("SFC", 1, 2): bnn_pynq.sfc_1w2a,
    ("SFC", 2, 2): bnn_pynq.sfc_2w2a,
    ("TFC", 1, 1): bnn_pynq.tfc_1w1a,
    ("TFC", 1, 2): bnn_pynq.tfc_1w2a,
    ("TFC", 2, 2): bnn_pynq.tfc_2w2a,
    ("mobilenet", 4, 4): imagenet_classification.quant_mobilenet_v1_4b,
}


def get_test_model(netname, wbits, abits, pretrained):
    """Returns the model specified by input arguments from the Brevitas BNN-PYNQ
    test networks. Pretrained weights loaded if pretrained is True."""
    model_cfg = (netname, wbits, abits)
    model_def_fxn = example_map[model_cfg]
    fc = model_def_fxn(pretrained)
    return fc.eval()


def get_test_model_trained(netname, wbits, abits):
    "get_test_model with pretrained=True"
    return get_test_model(netname, wbits, abits, pretrained=True)


def get_test_model_untrained(netname, wbits, abits):
    "get_test_model with pretrained=False"
    return get_test_model(netname, wbits, abits, pretrained=False)


def soft_verify_topk(invec, idxvec, k):
    """Check that the topK indices provided actually point to the topK largest
    values in the input vector"""
    np_topk = np.flip(invec.flatten().argsort())[:k]
    soft_expected = invec.flatten()[np_topk.astype(np.int).flatten()]
    soft_produced = invec.flatten()[idxvec.astype(np.int).flatten()]
    return (soft_expected == soft_produced).all()


def load_test_checkpoint_or_skip(filename):
    "Try to load given .onnx and return ModelWrapper, else skip current test."
    try:
        model = ModelWrapper(filename)
        return model
    except FileNotFoundError:
        warnings.warn(filename + " not found from previous test step, skipping")
        pytest.skip(filename + " not found from previous test step, skipping")


def resize_smaller_side(target_pixels, img):
    """Resizes smallest side of image to target pixels and resizes larger side with
    same ratio. Expects a PIL image."""
<<<<<<< HEAD
    ratio = target_pixels / min(img.size)
    width = int(img.size[0] * ratio)
    height = int(img.size[1] * ratio)
    return img.resize((width, height), resample=0)
=======
    return torchvision_util.resize(img, target_pixels)
>>>>>>> 3b080c7e


def crop_center(size, img):
    """Crop central size*size window out of a PIL image."""
    return torchvision_util.center_crop(img, size)<|MERGE_RESOLUTION|>--- conflicted
+++ resolved
@@ -91,14 +91,7 @@
 def resize_smaller_side(target_pixels, img):
     """Resizes smallest side of image to target pixels and resizes larger side with
     same ratio. Expects a PIL image."""
-<<<<<<< HEAD
-    ratio = target_pixels / min(img.size)
-    width = int(img.size[0] * ratio)
-    height = int(img.size[1] * ratio)
-    return img.resize((width, height), resample=0)
-=======
     return torchvision_util.resize(img, target_pixels)
->>>>>>> 3b080c7e
 
 
 def crop_center(size, img):
