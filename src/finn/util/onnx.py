--- conflicted
+++ resolved
@@ -41,16 +41,10 @@
 
 
 def nchw_to_nhwc(t, model, idx, reverse=False):
-<<<<<<< HEAD
-    """Converts a NCHW <-> NHWC by inserting a transpose. Input t is assumed NCHW.
-    By default we insert a transpose NCHW -> NHWC, but if reverse is true,
-    we convert NHWC -> NCHW"""
-=======
     """Converts between NCHW <-> NHWC layouts for tensor t by inserting a transpose. 
     If reverse=False, t is assumed NCHW and we insert transpose to convert NCHW -> NHWC
     If reverse=True, t is assumed NHWC and we insert transpose to convert NHWC -> NCHW.
     """
->>>>>>> b7283d16
     graph = model.graph
     # create new NHWC tensor
     t_shape = model.get_tensor_shape(t)
