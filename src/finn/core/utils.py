--- conflicted
+++ resolved
@@ -109,7 +109,6 @@
     return np.apply_along_axis(fun, ndarray.ndim - 1, ndarray)
 
 
-<<<<<<< HEAD
 def interleave_matrix_outer_dim_from_partitions(matrix, n_partitions):
     if type(matrix) != np.ndarray or matrix.dtype != np.float32:
         # try to convert to a float numpy array (container dtype is float)
@@ -124,7 +123,8 @@
     matrix_r = matrix.reshape(-1, n_partitions, shp[1]).transpose((1, 0, 2))
     matrix_r = matrix_r.reshape(n_partitions, -1, shp[1])
     return matrix_r
-=======
+
+
 def roundup_to_integer_multiple(x, factor):
     """Round up integer x to the nearest integer multiple of integer factor.
     Returns x if factor is set to -1. Both x and factor must otherwise be
@@ -173,5 +173,4 @@
         pad_amt = list(map(lambda x: (0, x), pad_amt))
     ret = np.pad(ndarray, pad_amt, mode="constant", constant_values=val)
     assert (np.asarray(ret.shape, dtype=np.int32) == desired).all()
-    return ret
->>>>>>> 053ddbfb
+    return ret