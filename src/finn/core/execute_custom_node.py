# import onnx.helper as helper
<<<<<<< HEAD
import sys
import os
import tempfile
import numpy as np
import finn.core.multithreshold as multiThresh
import finn.core.utils as util
import finn.backend.fpgadataflow.code_gen_for_single_node_execution as code_gen
=======

import finn.custom_op.registry as registry
>>>>>>> dadae12d


def execute_custom_node(node, context, graph):
    """Call custom implementation to execute a single custom node.
    Input/output provided via context."""
<<<<<<< HEAD

    if (util.get_by_name(node.attribute, 'backend')) is not None:
        if node.op_type == "StreamingMaxPool":
            in_ind = 0
            temp_files = []
            for inputs in node.input:
                np.save("input_{}.npy".format(in_ind), context[inputs])
                temp_files.append("input_{}.npy".format(in_ind))
                in_ind += 1

            code_gen.execute(node, context, graph)
            
            output = np.load("output.npy")
            for i in range(output.shape[0]):
                print(np.transpose(output[i]))



            
            ## deleting temporary files
            #for temp_file in temp_files:
            #    os.remove(temp_file)
            sys.exit(1)
        else:
            # exception if op_type is not supported
            raise Exception("This hls lib custom node is currently not supported.")

    
    else:
        if node.op_type == "MultiThreshold":
            # save inputs
            v = context[node.input[0]]
            thresholds = context[node.input[1]]
            # calculate output
            output = multiThresh.execute(v, thresholds)
            # setting context according to output
            context[node.output[0]] = output

        else:
            # exception if op_type is not supported
            raise Exception("This custom node is currently not supported.")
=======
    op_type = node.op_type
    try:
        # lookup op_type in registry of CustomOps
        inst = registry.custom_op[op_type]()
        inst.execute_node(node, context, graph)
    except KeyError:
        # exception if op_type is not supported
        raise Exception("Custom op_type %s is currently not supported." % op_type)
>>>>>>> dadae12d
<|MERGE_RESOLUTION|>--- conflicted
+++ resolved
@@ -1,64 +1,9 @@
-# import onnx.helper as helper
-<<<<<<< HEAD
-import sys
-import os
-import tempfile
-import numpy as np
-import finn.core.multithreshold as multiThresh
-import finn.core.utils as util
-import finn.backend.fpgadataflow.code_gen_for_single_node_execution as code_gen
-=======
-
 import finn.custom_op.registry as registry
->>>>>>> dadae12d
 
 
 def execute_custom_node(node, context, graph):
     """Call custom implementation to execute a single custom node.
     Input/output provided via context."""
-<<<<<<< HEAD
-
-    if (util.get_by_name(node.attribute, 'backend')) is not None:
-        if node.op_type == "StreamingMaxPool":
-            in_ind = 0
-            temp_files = []
-            for inputs in node.input:
-                np.save("input_{}.npy".format(in_ind), context[inputs])
-                temp_files.append("input_{}.npy".format(in_ind))
-                in_ind += 1
-
-            code_gen.execute(node, context, graph)
-            
-            output = np.load("output.npy")
-            for i in range(output.shape[0]):
-                print(np.transpose(output[i]))
-
-
-
-            
-            ## deleting temporary files
-            #for temp_file in temp_files:
-            #    os.remove(temp_file)
-            sys.exit(1)
-        else:
-            # exception if op_type is not supported
-            raise Exception("This hls lib custom node is currently not supported.")
-
-    
-    else:
-        if node.op_type == "MultiThreshold":
-            # save inputs
-            v = context[node.input[0]]
-            thresholds = context[node.input[1]]
-            # calculate output
-            output = multiThresh.execute(v, thresholds)
-            # setting context according to output
-            context[node.output[0]] = output
-
-        else:
-            # exception if op_type is not supported
-            raise Exception("This custom node is currently not supported.")
-=======
     op_type = node.op_type
     try:
         # lookup op_type in registry of CustomOps
@@ -66,5 +11,4 @@
         inst.execute_node(node, context, graph)
     except KeyError:
         # exception if op_type is not supported
-        raise Exception("Custom op_type %s is currently not supported." % op_type)
->>>>>>> dadae12d
+        raise Exception("Custom op_type %s is currently not supported." % op_type)