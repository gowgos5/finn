--- conflicted
+++ resolved
@@ -80,10 +80,7 @@
             "input_shape": ("s", True, ""),
             "pad_amount": ("i", False, 0),
             "pad_value": ("i", False, 0),
-<<<<<<< HEAD
-=======
             # depthwise: if != 0, infer ConvolutionInputGenerator with depthwise == 1
->>>>>>> 15d8aae0
             "depthwise": ("i", False, 0),
         }
 
