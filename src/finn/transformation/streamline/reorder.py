--- conflicted
+++ resolved
@@ -33,13 +33,9 @@
 from finn.transformation import Transformation
 import finn.core.data_layout as DataLayout
 from finn.transformation.infer_shapes import InferShapes
-<<<<<<< HEAD
 from finn.transformation.infer_datatypes import InferDataTypes
 from finn.transformation.infer_data_layouts import InferDataLayouts
-=======
-from finn.transformation.infer_data_layouts import InferDataLayouts
 from finn.core.datatype import DataType
->>>>>>> 31a3db47
 from finn.core.onnx_exec import execute_node
 from finn.util.basic import get_by_name
 from finn.custom_op.registry import getCustomOp
@@ -680,8 +676,6 @@
         model = model.transform(InferShapes())
         return (model, graph_modified)
 
-
-<<<<<<< HEAD
 class MoveFlattenPastAffine(Transformation):
     """Moves a node that implements a (1, -1) reshape past a MatMul, Mul or Add node."""
 
@@ -693,26 +687,12 @@
             node_ind += 1
             if (
                 n.op_type == "Flatten"
-=======
-class MoveTransposePastScalarMul(Transformation):
-    """Moves a Transpose node past a scalar Mul node"""
-
-    def apply(self, model):
-        graph = model.graph
-        node_ind = 0
-        graph_modified = False
-        for n in graph.node:
-            node_ind += 1
-            if (
-                n.op_type == "Transpose"
->>>>>>> 31a3db47
                 and not model.is_fork_node(n)
                 and not model.is_join_node(n)
             ):
                 consumer = model.find_consumer(n.output[0])
                 if (
                     consumer is not None
-<<<<<<< HEAD
                     and (
                         consumer.op_type == "MatMul"
                         or consumer.op_type == "Mul"
@@ -782,9 +762,26 @@
 
         model = model.transform(InferShapes())
         model = model.transform(InferDataTypes())
-        model = model.transform(InferDataLayouts())
-
-=======
+        model = model.transform(InferDataLayouts())                  
+        return (model, graph_modified)
+      
+class MoveTransposePastScalarMul(Transformation):
+    """Moves a Transpose node past a scalar Mul node"""
+
+    def apply(self, model):
+        graph = model.graph
+        node_ind = 0
+        graph_modified = False
+        for n in graph.node:
+            node_ind += 1
+            if (
+                n.op_type == "Transpose"
+                and not model.is_fork_node(n)
+                and not model.is_join_node(n)
+            ):
+                consumer = model.find_consumer(n.output[0])
+                if (
+                    consumer is not None
                     and consumer.op_type == "Mul"
                     and not model.is_join_node(consumer)
                 ):
@@ -828,5 +825,4 @@
         if graph_modified is True:
             model = model.transform(InferDataLayouts())
             model = model.transform(InferShapes())
->>>>>>> 31a3db47
-        return (model, graph_modified)+        return (model, graph_modified)
