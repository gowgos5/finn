--- conflicted
+++ resolved
@@ -112,10 +112,7 @@
                     "dataflow_partition" + str(target_partition_id) + "_"
                 )
                 df_model_filename = df_model_dir + "/df_model.onnx"
-<<<<<<< HEAD
-=======
                 df_model.cleanup()
->>>>>>> 3b080c7e
                 df_model.save(df_model_filename)
                 # remove all dataflow nodes from the non-dataflow model
                 # keep track of where the dataflow part starts
@@ -129,10 +126,7 @@
                     [df_out],
                     # use the model attribute to mark the df model
                     model=df_model_filename,
-<<<<<<< HEAD
-=======
                     domain="finn",
->>>>>>> 3b080c7e
                 )
                 non_df_model.graph.node.insert(df_start_ind, df_node)
                 model = non_df_model
