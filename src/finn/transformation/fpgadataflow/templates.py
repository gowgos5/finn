# Copyright (c) 2020, Xilinx
# All rights reserved.
#
# Redistribution and use in source and binary forms, with or without
# modification, are permitted provided that the following conditions are met:
#
# * Redistributions of source code must retain the above copyright notice, this
#   list of conditions and the following disclaimer.
#
# * Redistributions in binary form must reproduce the above copyright notice,
#   this list of conditions and the following disclaimer in the documentation
#   and/or other materials provided with the distribution.
#
# * Neither the name of FINN nor the names of its
#   contributors may be used to endorse or promote products derived from
#   this software without specific prior written permission.
#
# THIS SOFTWARE IS PROVIDED BY THE COPYRIGHT HOLDERS AND CONTRIBUTORS "AS IS"
# AND ANY EXPRESS OR IMPLIED WARRANTIES, INCLUDING, BUT NOT LIMITED TO, THE
# IMPLIED WARRANTIES OF MERCHANTABILITY AND FITNESS FOR A PARTICULAR PURPOSE ARE
# DISCLAIMED. IN NO EVENT SHALL THE COPYRIGHT HOLDER OR CONTRIBUTORS BE LIABLE
# FOR ANY DIRECT, INDIRECT, INCIDENTAL, SPECIAL, EXEMPLARY, OR CONSEQUENTIAL
# DAMAGES (INCLUDING, BUT NOT LIMITED TO, PROCUREMENT OF SUBSTITUTE GOODS OR
# SERVICES; LOSS OF USE, DATA, OR PROFITS; OR BUSINESS INTERRUPTION) HOWEVER
# CAUSED AND ON ANY THEORY OF LIABILITY, WHETHER IN CONTRACT, STRICT LIABILITY,
# OR TORT (INCLUDING NEGLIGENCE OR OTHERWISE) ARISING IN ANY WAY OUT OF THE USE
# OF THIS SOFTWARE, EVEN IF ADVISED OF THE POSSIBILITY OF SUCH DAMAGE.

# flake8: noqa

# template for the PYNQ shell integration configuration tcl script
ip_config_tcl_template = """
variable config_ip_repo
variable config_ip_vlnv
variable config_ip_bytes_in
variable config_ip_bytes_out
variable config_ip_axis_name_in
variable config_ip_axis_name_out
variable config_ip_use_axilite
variable config_ip_axilite_name
variable config_ip_project_dir
variable config_output_products_dir
variable config_remote_cache
variable config_util_report_filename
variable config_ip_fclk

# for arguments involving paths below: use absolute paths or relative to the
# platform/overlay/bitstream folder
# where to create the project
set config_ip_project_dir %s
# IP repositories that the project depends on
set config_ip_repo %s
# where the produced bitfile and .hwh file will be placed
set config_output_products_dir %s
# where the synth util XML report will be written
set config_util_report_filename %s

# non-path arguments
# VLNV of the IP block
set config_ip_vlnv %s
# width of the AXI stream into the IP, in bytes
set config_ip_bytes_in %d
# width of the AXI stream out of the IP, in bytes
set config_ip_bytes_out %d
# the name of the input AXI stream interface
set config_ip_axis_name_in %s
# the name of the output AXI stream interface
set config_ip_axis_name_out %s
# the name of the clock signal
set config_ip_clk_name %s
# the name of the active-low reset signal
set config_ip_nrst_name %s
# whether the IP needs an AXI Lite interface for control
set config_ip_use_axilite 1
# name of AXI Lite interface
set config_ip_axilite_name %s
# Vivado OOC IP cache
set config_remote_cache "%s"
# clock frequency
set config_ip_fclk %f
"""

call_pynqshell_makefile_template = """
#!/bin/bash
cd %s
export platform=%s
export ip_config=%s
make %s
cd %s
"""

pynq_driver_template = """
import argparse
import os
from pynq import Overlay
import numpy as np
from pynq import allocate
import time
from finn.util.data_packing import (
    finnpy_to_packed_bytearray,
    packed_bytearray_to_finnpy
)
from finn.core.datatype import DataType
from pynq.ps import Clocks

class FINNAccelDriver():
    def __init__(self, N, bitfile, platform="$PLATFORM$"):
        \"\"\"Instantiate the FINN accelerator driver.
        Gets batchsize (N) as integer and path to bitfile as string.\"\"\"
        self.platform = platform
        self.N = N
        # input FINN DataType
        self.idt = $INPUT_FINN_DATATYPE$
        # output FINN DataType
        self.odt = $OUTPUT_FINN_DATATYPE$
        # input and output shapes
        self.ishape_normal = $INPUT_SHAPE_NORMAL$
        self.oshape_normal = $OUTPUT_SHAPE_NORMAL$
        self.ishape_folded = $INPUT_SHAPE_FOLDED$
        self.oshape_folded = $OUTPUT_SHAPE_FOLDED$
        self.ishape_packed = $INPUT_SHAPE_PACKED$   # datatype np.uint8
        self.oshape_packed = $OUTPUT_SHAPE_PACKED$  # datatype np.uint8
        # load bitfile and set up accelerator
        self.ol = Overlay(bitfile)
        # neuron folding factor of output = iterations per sample
        self.itersPerSample = self.oshape_packed[-2]
        # clock frequency as specified by user
        self.fclk_mhz = $CLOCK_FREQ_MHZ$
        if self.platform == "zynq":
            # set the clock frequency as specified by user during transformations
            if self.fclk_mhz > 0:
                Clocks.$CLK_NAME$ = self.fclk_mhz
            self.dma = self.ol.axi_dma_0
            self.ctrl_regs = self.ol.resize_accel_0
            # AXI lite register offset for number of iterations
            # used by TLastMarker to signal end of transmission for AXI CDMA
            self.REG_OFFSET_NUM_ITERS = 0x10
            # set up TLastMarker with correct num. samples
            self.ctrl_regs.write(self.REG_OFFSET_NUM_ITERS, self.N*self.itersPerSample)
        elif self.platform == "alveo":
            self.idma = self.ol.idma0
            self.odma = self.ol.odma0
        elif self.platform == "zynq-iodma":
            self.idma = self.ol.idma0
            self.odma = self.ol.odma0
            # set the clock frequency as specified by user during transformations
            if self.fclk_mhz > 0:
                Clocks.$CLK_NAME$ = self.fclk_mhz
        else:
            raise ValueError("Supported platforms are zynq zynq-iodma alveo")

        # allocate a PYNQ buffer for the packed input and buffer
        self.ibuf_packed_device = allocate(shape=self.ishape_packed, dtype=np.uint8)
        self.obuf_packed_device = allocate(shape=self.oshape_packed, dtype=np.uint8)

    def fold_input(self, ibuf_normal):
        \"\"\"Reshapes input in desired shape.
        Gets input data (ibuf_normal), checks if data is in expected normal shape.
        Returns folded input.\"\"\"
        # ensure that shape is as expected
        assert ibuf_normal.shape == self.ishape_normal
        # convert to folded form
        ibuf_folded = ibuf_normal.reshape(self.ishape_folded)
        return ibuf_folded

    def pack_input(self, ibuf_folded):
        \"\"\"Packs folded input and reverses both SIMD dim and endianness.
        Gets input data in folded shape and returns packed input data.\"\"\"
        ibuf_packed = finnpy_to_packed_bytearray(
            ibuf_folded, self.idt, reverse_endian=True, reverse_inner=True
        )
        return ibuf_packed

    def unpack_output(self, obuf_packed):
        \"\"\"Unpacks the packed output buffer from accelerator.
        Gets packed output and returns output data in folded shape.\"\"\"
        obuf_folded = packed_bytearray_to_finnpy(
            obuf_packed, self.odt, self.oshape_folded, reverse_endian=True, reverse_inner=True
        )
        return obuf_folded

    def unfold_output(self, obuf_folded):
        \"\"\"Unfolds output data to normal shape.
        Gets folded output data and returns output data in normal shape.\"\"\"
        obuf_normal = obuf_folded.reshape(self.oshape_normal)
        return obuf_normal

    def copy_input_data_to_device(self, data):
        \"\"\"Copies given input data to PYNQ buffer.\"\"\"
        np.copyto(self.ibuf_packed_device, data)
        if self.platform == "alveo":
            self.ibuf_packed_device.sync_to_device()

    def copy_output_data_from_device(self, data):
        \"\"\"Copies PYNQ output buffer from device.\"\"\"
        if self.platform == "alveo":
            self.obuf_packed_device.sync_from_device()
        np.copyto(data, self.obuf_packed_device)

    def execute(self):
        \"\"\"Executes accelerator by setting up the DMA(s) and
        waiting until all transfers/calls complete. Uses only member variables and
        returns nothing.\"\"\"
        if self.platform == "zynq":
            dma = self.dma
            dma.sendchannel.transfer(self.ibuf_packed_device)
            dma.recvchannel.transfer(self.obuf_packed_device)
            dma.sendchannel.wait()
            dma.recvchannel.wait()
        elif self.platform == "zynq-iodma":
            # manually launch IODMAs since signatures are missing
            self.idma.write(0x10, self.ibuf_packed_device.device_address)
            self.idma.write(0x1c, self.N)
            self.odma.write(0x10, self.obuf_packed_device.device_address)
            self.odma.write(0x1c, self.N)
            self.idma.write(0x00, 1)
            self.odma.write(0x00, 1)
            # wait until output IODMA is finished
            status = self.odma.read(0x00)
            while status & 0x2 == 0:
                status = self.odma.read(0x00)
        elif self.platform == "alveo":
            idma_handle = self.idma.start_sw(self.ibuf_packed_device, self.N)
            odma_handle = self.odma.start_sw(self.obuf_packed_device, self.N)
            odma_handle.wait()



if __name__ == "__main__":
    parser = argparse.ArgumentParser(description='Set exec mode, batchsize N, bitfile name, inputfile name and outputfile name')
    parser.add_argument('--exec_mode', help='Please select functional verification ("execute") or throughput test ("throughput_test")', default="execute")
    parser.add_argument('--platform', help='Target platform: zynq zynq-iodma alveo', default="zynq")
    parser.add_argument('--batchsize', help='number of samples for inference', type=int, default=1)
    parser.add_argument('--bitfile', help='name of bitfile (i.e. "resizer.bit")', default="resizer.bit")
    parser.add_argument('--inputfile', help='name of input npy file (i.e. "input.npy")', default="input.npy")
    parser.add_argument('--outputfile', help='name of output npy file (i.e. "output.npy")', default="output.npy")
    # parse arguments
    args = parser.parse_args()
    exec_mode = args.exec_mode
    platform = args.platform
    N = args.batchsize
    bitfile = args.bitfile
    inputfile = args.inputfile
    outputfile = args.outputfile

    # instantiate FINN accelerator driver and pass batchsize and bitfile
    finnDriver = FINNAccelDriver(N, bitfile, platform)

    # for the remote execution the data from the input npy file has to be loaded,
    # packed and copied to the PYNQ buffer
    if exec_mode == "execute":
        # remove old output file to prevent reusing old output
        # in case execution fails
        try:
            os.remove(outputfile)
        except FileNotFoundError:
            pass
        # load desired input .npy file
        ibuf_normal = np.load(inputfile)
        ibuf_folded = finnDriver.fold_input(ibuf_normal)
        ibuf_packed = finnDriver.pack_input(ibuf_folded)
        finnDriver.copy_input_data_to_device(ibuf_packed)
    elif exec_mode != "throughput_test":
        raise Exception("Exec mode has to be set to remote_pynq or throughput_test")

    # for the throughput test the runtime of the network has to be measured
    if exec_mode == "throughput_test":
        # remove old metrics file
        try:
            os.remove("nw_metrics.txt")
        except FileNotFoundError:
            pass
        # dictionary for results of throughput test
        res={}
        # measure runtime of network
        start = time.time()

    # execute accelerator
    finnDriver.execute()

    # measure run time and fill dictionary with results of the throughput test
    if exec_mode == "throughput_test":
        end = time.time()
        runtime = end - start
        res["runtime[ms]"] = runtime*1000
        res["throughput[images/s]"] = N / runtime
        res["DRAM_in_bandwidth[Mb/s]"] = np.prod(finnDriver.ishape_packed)*0.000001 / runtime
        res["DRAM_out_bandwidth[Mb/s]"] = np.prod(finnDriver.oshape_packed)*0.000001 / runtime
        if platform != "alveo":
            res["fclk[mhz]"] = Clocks.fclk0_mhz
        else:
            res["fclk[mhz]"] = finnDriver.fclk_mhz
        res["N"] = N
        file = open("nw_metrics.txt", "w")
        file.write(str(res))
        file.close()

    # if execution is selected unpack, unfold and save output to output npy file
    else:
        obuf_packed = np.empty_like(finnDriver.obuf_packed_device)
        finnDriver.copy_output_data_from_device(obuf_packed)
        obuf_folded = finnDriver.unpack_output(obuf_packed)
        obuf_normal = finnDriver.unfold_output(obuf_folded)
        np.save(outputfile, obuf_normal)


"""

custom_zynq_shell_template = """
set FREQ_MHZ %s
set NUM_AXILITE %d
if {$NUM_AXILITE > 9} {
    error "Maximum 10 AXI-Lite interfaces supported"
}
set NUM_AXIMM %d
set BOARD %s
set FPGA_PART %s
create_project finn_zynq_link ./ -part $FPGA_PART
<<<<<<< HEAD
=======

# set board part repo paths to find PYNQ-Z1/Z2
set paths_prop [get_property BOARD_PART_REPO_PATHS [current_project]]
set paths_param [get_param board.repoPaths]
lappend paths_prop /workspace/finn/board_files
lappend paths_param /workspace/finn/board_files
set_property BOARD_PART_REPO_PATHS $paths_prop [current_project]
set_param board.repoPaths $paths_param

>>>>>>> 3b080c7e
if {$BOARD == "ZCU104"} {
    set_property board_part xilinx.com:zcu104:part0:1.1 [current_project]
    set ZYNQ_TYPE "zynq_us+"
} elseif {$BOARD == "Ultra96"} {
    set ZYNQ_TYPE "zynq_us+"
} elseif {$BOARD == "Pynq-Z2"} {
    set ZYNQ_TYPE "zynq_7000"
} elseif {$BOARD == "Pynq-Z1"} {
    set ZYNQ_TYPE "zynq_7000"
    set_property board_part www.digilentinc.com:pynq-z1:part0:1.0 [current_project]
} else {
    puts "Unrecognized board"
}

create_bd_design "top"
if {$ZYNQ_TYPE == "zynq_us+"} {
    create_bd_cell -type ip -vlnv xilinx.com:ip:zynq_ultra_ps_e:3.3 zynq_ps
    apply_bd_automation -rule xilinx.com:bd_rule:zynq_ultra_ps_e -config {apply_board_preset "1" }  [get_bd_cells zynq_ps]
    #activate one slave port, deactivate the second master port
    set_property -dict [list CONFIG.PSU__USE__S_AXI_GP2 {1}] [get_bd_cells zynq_ps]
    set_property -dict [list CONFIG.PSU__USE__M_AXI_GP1 {0}] [get_bd_cells zynq_ps]
    #set frequency of PS clock (this can't always be exactly met)
    set_property -dict [list CONFIG.PSU__CRL_APB__PL0_REF_CTRL__FREQMHZ [expr int($FREQ_MHZ)]] [get_bd_cells zynq_ps]
} elseif {$ZYNQ_TYPE == "zynq_7000"} {
    create_bd_cell -type ip -vlnv xilinx.com:ip:processing_system7:5.5 zynq_ps
    apply_bd_automation -rule xilinx.com:bd_rule:processing_system7 -config {make_external "FIXED_IO, DDR" apply_board_preset "1" Master "Disable" Slave "Disable" }  [get_bd_cells zynq_ps]
    set_property -dict [list CONFIG.PCW_USE_S_AXI_HP0 {1}] [get_bd_cells zynq_ps]
    set_property -dict [list CONFIG.PCW_FPGA0_PERIPHERAL_FREQMHZ [expr int($FREQ_MHZ)]] [get_bd_cells zynq_ps]
} else {
    puts "Unrecognized Zynq type"
}

#instantiate axi interconnect, axi smartconnect
create_bd_cell -type ip -vlnv xilinx.com:ip:axi_interconnect:2.1 axi_interconnect_0
create_bd_cell -type ip -vlnv xilinx.com:ip:smartconnect:1.0 smartconnect_0
#set number of axilite interfaces, and number of axi master interfaces
set_property -dict [list CONFIG.NUM_SI $NUM_AXILITE] [get_bd_cells smartconnect_0]
set_property -dict [list CONFIG.NUM_MI $NUM_AXIMM] [get_bd_cells axi_interconnect_0]

#create reset controller and connect interconnects to PS
if {$ZYNQ_TYPE == "zynq_us+"} {
    connect_bd_intf_net [get_bd_intf_pins smartconnect_0/M00_AXI] [get_bd_intf_pins zynq_ps/S_AXI_HP0_FPD]
    connect_bd_intf_net [get_bd_intf_pins zynq_ps/M_AXI_HPM0_FPD] -boundary_type upper [get_bd_intf_pins axi_interconnect_0/S00_AXI]
    #connect interconnect clocks and resets
    apply_bd_automation -rule xilinx.com:bd_rule:clkrst -config { Clk {/zynq_ps/pl_clk0} Freq {} Ref_Clk0 {} Ref_Clk1 {} Ref_Clk2 {}}  [get_bd_pins axi_interconnect_0/ACLK]
    apply_bd_automation -rule xilinx.com:bd_rule:clkrst -config { Clk {/zynq_ps/pl_clk0} Freq {} Ref_Clk0 {} Ref_Clk1 {} Ref_Clk2 {}}  [get_bd_pins axi_interconnect_0/S00_ACLK]
    apply_bd_automation -rule xilinx.com:bd_rule:clkrst -config { Clk {/zynq_ps/pl_clk0} Freq {} Ref_Clk0 {} Ref_Clk1 {} Ref_Clk2 {}}  [get_bd_pins zynq_ps/saxihp0_fpd_aclk]
} elseif {$ZYNQ_TYPE == "zynq_7000"} {
    connect_bd_intf_net -boundary_type upper [get_bd_intf_pins zynq_ps/M_AXI_GP0] [get_bd_intf_pins axi_interconnect_0/S00_AXI]
    connect_bd_intf_net [get_bd_intf_pins smartconnect_0/M00_AXI] [get_bd_intf_pins zynq_ps/S_AXI_HP0]
    apply_bd_automation -rule xilinx.com:bd_rule:clkrst -config { Clk {/zynq_ps/FCLK_CLK0} Freq {} Ref_Clk0 {} Ref_Clk1 {} Ref_Clk2 {}}  [get_bd_pins axi_interconnect_0/ACLK]
    apply_bd_automation -rule xilinx.com:bd_rule:clkrst -config { Clk {/zynq_ps/FCLK_CLK0} Freq {} Ref_Clk0 {} Ref_Clk1 {} Ref_Clk2 {}}  [get_bd_pins axi_interconnect_0/S00_ACLK]
    apply_bd_automation -rule xilinx.com:bd_rule:clkrst -config { Clk {/zynq_ps/FCLK_CLK0} Freq {} Ref_Clk0 {} Ref_Clk1 {} Ref_Clk2 {}}  [get_bd_pins zynq_ps/S_AXI_HP0_ACLK]
}
connect_bd_net [get_bd_pins axi_interconnect_0/ARESETN] [get_bd_pins smartconnect_0/aresetn]

#custom IP instantiations/connections start here
%s

<<<<<<< HEAD
=======
# set up debug
if {%d == 1} {
    set_property HDL_ATTRIBUTE.DEBUG true [get_bd_intf_nets {idma0_m_axis_0}]
    set_property HDL_ATTRIBUTE.DEBUG true [get_bd_intf_nets {StreamingDataflowPartition_1_m_axis_0}]
    set_property HDL_ATTRIBUTE.DEBUG true [get_bd_intf_nets {smartconnect_0_M00_AXI}]
    apply_bd_automation -rule xilinx.com:bd_rule:debug -dict [list \
                                                              [get_bd_intf_nets smartconnect_0_M00_AXI] {AXI_R_ADDRESS "Data and Trigger" AXI_R_DATA "Data and Trigger" AXI_W_ADDRESS "Data and Trigger" AXI_W_DATA "Data and Trigger" AXI_W_RESPONSE "Data and Trigger" CLK_SRC "/zynq_ps/FCLK_CLK0" SYSTEM_ILA "Auto" APC_EN "0" } \
                                                              [get_bd_intf_nets idma0_m_axis_0] {AXIS_SIGNALS "Data and Trigger" CLK_SRC "/zynq_ps/FCLK_CLK0" SYSTEM_ILA "Auto" APC_EN "0" } \
                                                              [get_bd_intf_nets StreamingDataflowPartition_1_m_axis_0] {AXIS_SIGNALS "Data and Trigger" CLK_SRC "/zynq_ps/FCLK_CLK0" SYSTEM_ILA "Auto" APC_EN "0" } \
                                                             ]
}

>>>>>>> 3b080c7e
#finalize clock and reset connections for interconnects
set i 0
while {$i < $NUM_AXILITE} {
    apply_bd_automation -quiet -rule xilinx.com:bd_rule:clkrst -config { Clk {/zynq_ps/FCLK_CLK0} Freq {} Ref_Clk0 {} Ref_Clk1 {} Ref_Clk2 {}}  [get_bd_pins axi_interconnect_0/M0${i}_ACLK]
    incr i
}

save_bd_design
assign_bd_address
validate_bd_design

set_property SYNTH_CHECKPOINT_MODE "Hierarchical" [ get_files top.bd ]
make_wrapper -files [get_files top.bd] -import -fileset sources_1 -top

<<<<<<< HEAD
set_property -name {STEPS.SYNTH_DESIGN.ARGS.MORE OPTIONS} -value {-mode out_of_context} -objects [get_runs synth_1]
launch_runs -to_step write_bitstream impl_1 -jobs %d
wait_on_run [get_runs impl_1]

=======
set_property strategy Flow_PerfOptimized_high [get_runs synth_1]
set_property STEPS.SYNTH_DESIGN.ARGS.DIRECTIVE AlternateRoutability [get_runs synth_1]
set_property STEPS.SYNTH_DESIGN.ARGS.RETIMING true [get_runs synth_1]
set_property strategy Performance_ExtraTimingOpt [get_runs impl_1]
set_property STEPS.OPT_DESIGN.ARGS.DIRECTIVE Explore [get_runs impl_1]
set_property STEPS.POST_ROUTE_PHYS_OPT_DESIGN.ARGS.DIRECTIVE AggressiveExplore [get_runs impl_1]
set_property STEPS.PHYS_OPT_DESIGN.ARGS.DIRECTIVE AggressiveExplore [get_runs impl_1]
set_property STEPS.POST_ROUTE_PHYS_OPT_DESIGN.IS_ENABLED true [get_runs impl_1]

# out-of-context synth can't be used for bitstream generation
# set_property -name {STEPS.SYNTH_DESIGN.ARGS.MORE OPTIONS} -value {-mode out_of_context} -objects [get_runs synth_1]
launch_runs -to_step write_bitstream impl_1 -jobs %d
wait_on_run [get_runs impl_1]

# generate synthesis report
open_run synth_1 -name synth_1
report_utilization -hierarchical -hierarchical_depth 4 -file synth_report.xml -format xml
"""

alveo_run_sh_template = """#!/bin/bash

if [ "$#" -ne 2 ]; then
    echo "Usage: alveo_run.sh <exec_mode={execute, throughput_test}> <batch_size>"
    exit -1
fi

cd $REMOTE_DEPLOY_DIR$
eval "$(conda shell.bash hook)"
conda activate $CONDA_ENV_NAME$
source $REMOTE_XRT$/setup.sh
export PLATFORM_REPO_PATHS=$REMOTE_PLATFORM_REPO_PATHS$
python3.6 driver.py --exec_mode=$1 --batchsize=$2 --bitfile=$BITFILE$ \
    --inputfile=input.npy --outputfile=output.npy --platform=alveo
"""

vitis_gen_xml_report_tcl_template = """
open_project $VITIS_PROJ_PATH$/_x/link/vivado/vpl/prj/prj.xpr
open_run impl_1
report_utilization -hierarchical -hierarchical_depth 5 -file $VITIS_PROJ_PATH$/synth_report.xml -format xml
>>>>>>> 3b080c7e
"""<|MERGE_RESOLUTION|>--- conflicted
+++ resolved
@@ -316,8 +316,6 @@
 set BOARD %s
 set FPGA_PART %s
 create_project finn_zynq_link ./ -part $FPGA_PART
-<<<<<<< HEAD
-=======
 
 # set board part repo paths to find PYNQ-Z1/Z2
 set paths_prop [get_property BOARD_PART_REPO_PATHS [current_project]]
@@ -327,7 +325,6 @@
 set_property BOARD_PART_REPO_PATHS $paths_prop [current_project]
 set_param board.repoPaths $paths_param
 
->>>>>>> 3b080c7e
 if {$BOARD == "ZCU104"} {
     set_property board_part xilinx.com:zcu104:part0:1.1 [current_project]
     set ZYNQ_TYPE "zynq_us+"
@@ -387,8 +384,6 @@
 #custom IP instantiations/connections start here
 %s
 
-<<<<<<< HEAD
-=======
 # set up debug
 if {%d == 1} {
     set_property HDL_ATTRIBUTE.DEBUG true [get_bd_intf_nets {idma0_m_axis_0}]
@@ -401,7 +396,6 @@
                                                              ]
 }
 
->>>>>>> 3b080c7e
 #finalize clock and reset connections for interconnects
 set i 0
 while {$i < $NUM_AXILITE} {
@@ -416,12 +410,6 @@
 set_property SYNTH_CHECKPOINT_MODE "Hierarchical" [ get_files top.bd ]
 make_wrapper -files [get_files top.bd] -import -fileset sources_1 -top
 
-<<<<<<< HEAD
-set_property -name {STEPS.SYNTH_DESIGN.ARGS.MORE OPTIONS} -value {-mode out_of_context} -objects [get_runs synth_1]
-launch_runs -to_step write_bitstream impl_1 -jobs %d
-wait_on_run [get_runs impl_1]
-
-=======
 set_property strategy Flow_PerfOptimized_high [get_runs synth_1]
 set_property STEPS.SYNTH_DESIGN.ARGS.DIRECTIVE AlternateRoutability [get_runs synth_1]
 set_property STEPS.SYNTH_DESIGN.ARGS.RETIMING true [get_runs synth_1]
@@ -461,5 +449,4 @@
 open_project $VITIS_PROJ_PATH$/_x/link/vivado/vpl/prj/prj.xpr
 open_run impl_1
 report_utilization -hierarchical -hierarchical_depth 5 -file $VITIS_PROJ_PATH$/synth_report.xml -format xml
->>>>>>> 3b080c7e
 """