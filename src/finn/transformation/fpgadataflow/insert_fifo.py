from onnx import TensorProto
from onnx import helper as oh

from finn.custom_op.registry import getCustomOp
from finn.transformation import Transformation
from finn.util.fpgadataflow import is_fpgadataflow_node
import numpy as np


def _is_fifo_node(node):
    if node.op_type == "StreamingFIFO":
        return True
    else:
        return False


def _suitable_node(node):
    if node is not None:
        if is_fpgadataflow_node(node) is True:
            if _is_fifo_node(node) is False:
                return True
            else:
                return False
        else:
            return False
    else:
        return False


def _suitable_folded_shapes(ishape, oshape):
    i_dummy = np.random.rand(*ishape)
    o_dummy = np.random.rand(*oshape)
    ishape_canonical = np.squeeze(i_dummy).shape
    oshape_canonical = np.squeeze(o_dummy).shape
    return ishape_canonical == oshape_canonical


class InsertFIFO(Transformation):
    """Inserting FIFOs in the beginning and end of the graph as well as
    between fpgadataflow nodes.

    Takes the setting for the depth from the surrounding nodes by extracting
    node attribute 'outFIFODepth' of the previous and node attribute 'inFIFODepth'
    of the subsequent node. max() of these two values sets the FIFO depth.

    The other node attributes necessary to create a FIFO node are taking from the
    node the FIFO node is inserted after: 'folded_shape' and 'dtype'"""

    def __init__(self):
        super().__init__()

    def apply(self, model):
        graph = model.graph
        node_ind = -1
        graph_modified = False
        for n in graph.node:
            node_ind += 1
            if _suitable_node(n):
                n_output = n.output[0]
                consumer = model.find_consumer(n_output)
                if _suitable_node(consumer) is True:
                    n0 = getCustomOp(n)
                    # determine fifo node attributes
                    fld_shape = n0.get_folded_output_shape()
                    dtype = n0.get_output_datatype()

                    # check if folded_shape of output of first node and
                    # input of the second node is equal
                    n1 = getCustomOp(consumer)
                    fld_shape_2 = n1.get_folded_input_shape()
                    assert _suitable_folded_shapes(
                        fld_shape, fld_shape_2
                    ), """The
                    folded output shape of the first node is not the same as the
                    folded output shape of the second node. A streaming fifo can't
                    be implemented in between these nodes."""

                    # check if outFIFOdepth attribute of first node
                    # and inFIFOdepth attribute of consumer node is equal
                    n0_depth = n0.get_nodeattr("outFIFODepth")
                    n1_depth = n1.get_nodeattr("inFIFODepth")
                    if n0_depth == n1_depth:
                        fifo_depth = n0_depth
                    elif n0_depth != n1_depth:
                        fifo_depth = max(n0_depth, n1_depth)

                    if fifo_depth > 2:
                        # assumption: HLS streaming components already have
                        # depth-2 FIFOs on inputs and outputs, so no point
                        # creating additional small FIFOs in between --
                        # we only create the larger FIFOs specified
                        # create fifo node
                        fifo_output_tensor = oh.make_tensor_value_info(
                            model.make_new_valueinfo_name(),
                            TensorProto.FLOAT,
                            n0.get_normal_output_shape(),
                        )
                        graph.value_info.append(fifo_output_tensor)
                        model.set_tensor_datatype(fifo_output_tensor.name, dtype)

                        fifo_node = oh.make_node(
                            "StreamingFIFO",
                            [n_output],
                            [fifo_output_tensor.name],
                            domain="finn",
                            backend="fpgadataflow",
                            depth=fifo_depth,
                            folded_shape=fld_shape,
                            dataType=str(dtype.name),
                        )
                        # insert fifo
                        graph.node.insert(node_ind + 1, fifo_node)
                        # set fifo output tensor as new input tensor of second node
                        consumer.input[0] = fifo_output_tensor.name
                        # ensure created FIFO depth is reflected on both sides
                        n0.set_nodeattr("outFIFODepth", fifo_depth)
                        n1.set_nodeattr("inFIFODepth", fifo_depth)
                        graph_modified = True

        if graph_modified is False:
            # insert FIFO as first node, except when first node is DMA
            if (
                graph.node[0].op_type != "StreamingFIFO"
                and graph.node[0].op_type != "IODMA"
            ):
                n = graph.node[0]
                n_input = n.input[0]
                n0 = getCustomOp(n)
                # determine fifo node attributes
                fld_shape = n0.get_folded_input_shape()
                dtype = n0.get_input_datatype()
                fifo_depth = n0.get_nodeattr("inFIFODepth")

                # create fifo node
                fifo_output_tensor = oh.make_tensor_value_info(
                    model.make_new_valueinfo_name(),
                    TensorProto.FLOAT,
                    n0.get_normal_input_shape(),
                )
                graph.value_info.append(fifo_output_tensor)
                model.set_tensor_datatype(fifo_output_tensor.name, dtype)

                fifo_node = oh.make_node(
                    "StreamingFIFO",
                    [n_input],
                    [fifo_output_tensor.name],
                    domain="finn",
                    backend="fpgadataflow",
                    depth=fifo_depth,
                    folded_shape=fld_shape,
                    dataType=str(dtype.name),
                )
                # insert fifo
                graph.node.insert(0, fifo_node)

                # set fifo output tensor as new input tensor of second node
                n.input[0] = fifo_output_tensor.name

            # insert FIFO as last node, except when last node is DMA
            if (
                graph.node[-1].op_type != "StreamingFIFO"
<<<<<<< HEAD
                and graph.node[0].op_type != "IODMA"
=======
                and graph.node[-1].op_type != "IODMA"
>>>>>>> 3b080c7e
            ):
                n = graph.node[-1]
                assert (
                    n.op_type != "TLastMarker"
                ), """Insert tlast marker should be done
                    after inserting the FIFOs"""
                graph_out_name = graph.output[0].name
                n0 = getCustomOp(n)
                # determine fifo node attributes
                fld_shape = n0.get_folded_output_shape()
                dtype = n0.get_output_datatype()
                fifo_depth = n0.get_nodeattr("outFIFODepth")

                # create fifo node
                fifo_input_tensor = oh.make_tensor_value_info(
                    model.make_new_valueinfo_name(),
                    TensorProto.FLOAT,
                    n0.get_normal_output_shape(),
                )
                graph.value_info.append(fifo_input_tensor)
                model.set_tensor_datatype(fifo_output_tensor.name, dtype)

                fifo_node = oh.make_node(
                    "StreamingFIFO",
                    [fifo_input_tensor.name],
                    [graph_out_name],
                    domain="finn",
                    backend="fpgadataflow",
                    depth=fifo_depth,
                    folded_shape=fld_shape,
                    dataType=str(dtype.name),
                )
                # insert fifo
                graph.node.append(fifo_node)

                # set fifo output tensor as new input tensor of second node
                n.output[0] = fifo_input_tensor.name

        return (model, graph_modified)<|MERGE_RESOLUTION|>--- conflicted
+++ resolved
@@ -159,11 +159,7 @@
             # insert FIFO as last node, except when last node is DMA
             if (
                 graph.node[-1].op_type != "StreamingFIFO"
-<<<<<<< HEAD
-                and graph.node[0].op_type != "IODMA"
-=======
                 and graph.node[-1].op_type != "IODMA"
->>>>>>> 3b080c7e
             ):
                 n = graph.node[-1]
                 assert (
