--- conflicted
+++ resolved
@@ -243,15 +243,8 @@
                     assert (
                         node_inst.get_nodeattr("Direction") == "in"
                     ), """Output TLastMarker incorrect direction"""
-<<<<<<< HEAD
-                elif (
-                    node.op_type == "IODMA"
-                    and model.find_consumers(node.output[0]) is not None
-                ):
-=======
                 elif node.op_type == "IODMA" and len(model.graph.node) != 1:
                     # don't apply this check for a 1-node partition
->>>>>>> 3b080c7e
                     assert (
                         node_inst.get_nodeattr("direction") == "in"
                     ), """Input DMA incorrect direction"""
