--- conflicted
+++ resolved
@@ -83,10 +83,6 @@
 RUN git clone https://github.com/maltanar/pyverilator /workspace/pyverilator
 # PYNQ-HelloWorld
 RUN git clone https://github.com/maltanar/PYNQ-HelloWorld.git /workspace/PYNQ-HelloWorld
-<<<<<<< HEAD
-RUN git -C /workspace/PYNQ-HelloWorld checkout 0c82a61b0ec1a07fa275a14146233824ded7a13d
-=======
->>>>>>> 79d3e878
 
 # for this developer-oriented Docker container we assume the FINN repo is cloned and mounted from the host
 # at /workspace/finn -- see run-docker.sh for an example of how to do this.
