--- conflicted
+++ resolved
@@ -183,27 +183,18 @@
 @pytest.mark.dependency()
 def test_fpgadataflow_ipstitch_gen_model():
     model = create_one_fc_model()
-<<<<<<< HEAD
     if model.graph.node[0].op_type == "StreamingDataflowPartition":
         sdp_node = getCustomOp(model.graph.node[0])
         assert sdp_node.__class__.__name__ == "StreamingDataflowPartition"
         assert os.path.isfile(sdp_node.get_nodeattr("model"))
         model = ModelWrapper(sdp_node.get_nodeattr("model"))
-
-=======
     model = model.transform(InsertTLastMarker())
->>>>>>> fa421928
     model = model.transform(GiveUniqueNodeNames())
     model = model.transform(CodeGen_ipgen(test_fpga_part, 5))
     model = model.transform(HLSSynth_IPGen())
     assert model.graph.node[0].op_type == "StreamingFCLayer_Batch"
     # assert model.graph.node[1].op_type == "StreamingFCLayer_Batch"
-<<<<<<< HEAD
-    assert model.graph.node[1].op_type == "TLastMarker"
-
-=======
     assert model.graph.node[-1].op_type == "TLastMarker"
->>>>>>> fa421928
     model.save(ip_stitch_model_dir + "/test_fpgadataflow_ipstitch_gen_model.onnx")
 
 
