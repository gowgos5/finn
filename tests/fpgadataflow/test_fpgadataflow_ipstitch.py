# Copyright (c) 2020, Xilinx
# All rights reserved.
#
# Redistribution and use in source and binary forms, with or without
# modification, are permitted provided that the following conditions are met:
#
# * Redistributions of source code must retain the above copyright notice, this
#   list of conditions and the following disclaimer.
#
# * Redistributions in binary form must reproduce the above copyright notice,
#   this list of conditions and the following disclaimer in the documentation
#   and/or other materials provided with the distribution.
#
# * Neither the name of FINN nor the names of its
#   contributors may be used to endorse or promote products derived from
#   this software without specific prior written permission.
#
# THIS SOFTWARE IS PROVIDED BY THE COPYRIGHT HOLDERS AND CONTRIBUTORS "AS IS"
# AND ANY EXPRESS OR IMPLIED WARRANTIES, INCLUDING, BUT NOT LIMITED TO, THE
# IMPLIED WARRANTIES OF MERCHANTABILITY AND FITNESS FOR A PARTICULAR PURPOSE ARE
# DISCLAIMED. IN NO EVENT SHALL THE COPYRIGHT HOLDER OR CONTRIBUTORS BE LIABLE
# FOR ANY DIRECT, INDIRECT, INCIDENTAL, SPECIAL, EXEMPLARY, OR CONSEQUENTIAL
# DAMAGES (INCLUDING, BUT NOT LIMITED TO, PROCUREMENT OF SUBSTITUTE GOODS OR
# SERVICES; LOSS OF USE, DATA, OR PROFITS; OR BUSINESS INTERRUPTION) HOWEVER
# CAUSED AND ON ANY THEORY OF LIABILITY, WHETHER IN CONTRACT, STRICT LIABILITY,
# OR TORT (INCLUDING NEGLIGENCE OR OTHERWISE) ARISING IN ANY WAY OUT OF THE USE
# OF THIS SOFTWARE, EVEN IF ADVISED OF THE POSSIBILITY OF SUCH DAMAGE.

import os

import pytest

import numpy as np
from onnx import TensorProto, helper

from finn.core.datatype import DataType
from finn.core.modelwrapper import ModelWrapper
from finn.core.onnx_exec import execute_onnx
from finn.custom_op.registry import getCustomOp
from finn.transformation.fpgadataflow.prepare_ip import PrepareIP
from finn.transformation.fpgadataflow.create_stitched_ip import CreateStitchedIP
from finn.transformation.fpgadataflow.create_dataflow_partition import (
    CreateDataflowPartition,
)
from finn.transformation.fpgadataflow.hlssynth_ip import HLSSynthIP
from finn.transformation.fpgadataflow.insert_tlastmarker import InsertTLastMarker
from finn.transformation.fpgadataflow.make_deployment import DeployToPYNQ
from finn.transformation.fpgadataflow.make_pynq_driver import MakePYNQDriver
from finn.transformation.fpgadataflow.make_pynq_proj import MakePYNQProject
from finn.transformation.fpgadataflow.synth_pynq_proj import SynthPYNQProject
import finn.transformation.fpgadataflow.replace_verilog_relpaths as rvp
from finn.transformation.general import GiveUniqueNodeNames
from finn.util.basic import (
    gen_finn_dt_tensor,
    pynq_part_map,
    alveo_part_map,
    alveo_default_platform,
)
from finn.util.fpgadataflow import pyverilate_stitched_ip
from finn.util.test import load_test_checkpoint_or_skip
from finn.transformation.fpgadataflow.synth_ooc import SynthOutOfContext
from finn.transformation.infer_data_layouts import InferDataLayouts
from finn.transformation.fpgadataflow.insert_iodma import InsertIODMA
from finn.transformation.fpgadataflow.floorplan import Floorplan
from finn.transformation.fpgadataflow.vitis_build import VitisBuild
from finn.transformation.fpgadataflow.make_zynq_proj import ZynqBuild


test_pynq_board = os.getenv("PYNQ_BOARD", default="Pynq-Z1")
test_fpga_part = pynq_part_map[test_pynq_board]

ip_stitch_model_dir = "/tmp/" + os.environ["FINN_INST_NAME"]


def create_one_fc_model():
    # create a model with a StreamingFCLayer instance with no activation
    # the wider range of the full accumulator makes debugging a bit easier
    wdt = DataType.INT2
    idt = DataType.INT32
    odt = DataType.INT32
    m = 4
    no_act = 1
    binary_xnor_mode = 0
    actval = 0
    simd = 4
    pe = 4

    inp = helper.make_tensor_value_info("inp", TensorProto.FLOAT, [1, m])
    outp = helper.make_tensor_value_info("outp", TensorProto.FLOAT, [1, m])

    fc0 = helper.make_node(
        "StreamingFCLayer_Batch",
        ["inp", "w0"],
        ["outp"],
        domain="finn",
        backend="fpgadataflow",
        resType="ap_resource_lut()",
        MW=m,
        MH=m,
        SIMD=simd,
        PE=pe,
        inputDataType=idt.name,
        weightDataType=wdt.name,
        outputDataType=odt.name,
        ActVal=actval,
        binaryXnorMode=binary_xnor_mode,
        noActivation=no_act,
    )

    graph = helper.make_graph(
        nodes=[fc0], name="fclayer_graph", inputs=[inp], outputs=[outp]
    )

    model = helper.make_model(graph, producer_name="fclayer-model")
    model = ModelWrapper(model)

    model.set_tensor_datatype("inp", idt)
    model.set_tensor_datatype("outp", odt)
    model.set_tensor_datatype("w0", wdt)

    # generate weights
    w0 = np.eye(m, dtype=np.float32)
    model.set_initializer("w0", w0)

    model = model.transform(CreateDataflowPartition())
    return model


def create_two_fc_model(mem_mode="decoupled"):
    # create a model with two StreamingFCLayer instances
    wdt = DataType.INT2
    idt = DataType.INT32
    odt = DataType.INT32
    m = 4
    actval = 0
    no_act = 1
    binary_xnor_mode = 0
    pe = 2
    simd = 2

    inp = helper.make_tensor_value_info("inp", TensorProto.FLOAT, [1, m])
    mid = helper.make_tensor_value_info("mid", TensorProto.FLOAT, [1, m])
    outp = helper.make_tensor_value_info("outp", TensorProto.FLOAT, [1, m])

    fc0 = helper.make_node(
        "StreamingFCLayer_Batch",
        ["inp", "w0"],
        ["mid"],
        domain="finn",
        backend="fpgadataflow",
        resType="ap_resource_lut()",
        MW=m,
        MH=m,
        SIMD=simd,
        PE=pe,
        inputDataType=idt.name,
        weightDataType=wdt.name,
        outputDataType=odt.name,
        ActVal=actval,
        binaryXnorMode=binary_xnor_mode,
        noActivation=no_act,
        mem_mode=mem_mode,
    )

    fc1 = helper.make_node(
        "StreamingFCLayer_Batch",
        ["mid", "w1"],
        ["outp"],
        domain="finn",
        backend="fpgadataflow",
        resType="ap_resource_lut()",
        MW=m,
        MH=m,
        SIMD=simd,
        PE=pe,
        inputDataType=idt.name,
        weightDataType=wdt.name,
        outputDataType=odt.name,
        ActVal=actval,
        binaryXnorMode=binary_xnor_mode,
        noActivation=no_act,
        mem_mode=mem_mode,
    )

    graph = helper.make_graph(
        nodes=[fc0, fc1],
        name="fclayer_graph",
        inputs=[inp],
        outputs=[outp],
        value_info=[mid],
    )

    model = helper.make_model(graph, producer_name="fclayer-model")
    model = ModelWrapper(model)

    model.set_tensor_datatype("inp", idt)
    model.set_tensor_datatype("mid", idt)
    model.set_tensor_datatype("outp", odt)
    model.set_tensor_datatype("w0", wdt)
    model.set_tensor_datatype("w1", wdt)

    # generate weights
    w0 = np.eye(m, dtype=np.float32)
    w1 = np.eye(m, dtype=np.float32)
    model.set_initializer("w0", w0)
    model.set_initializer("w1", w1)

    model = model.transform(CreateDataflowPartition())
    return model


# exec_mode of StreamingDataflowPartition
# @pytest.mark.parametrize("exec_mode", ["remote_pynq"]) #, "rtlsim"])
@pytest.mark.vivado
def test_fpgadataflow_ipstitch_gen_model():  # exec_mode):
    model = create_one_fc_model()
    if model.graph.node[0].op_type == "StreamingDataflowPartition":
        sdp_node = getCustomOp(model.graph.node[0])
        assert sdp_node.__class__.__name__ == "StreamingDataflowPartition"
        assert os.path.isfile(sdp_node.get_nodeattr("model"))
        model = load_test_checkpoint_or_skip(sdp_node.get_nodeattr("model"))
        model.set_metadata_prop("exec_mode", "remote_pynq")
    model = model.transform(InsertTLastMarker())
    model = model.transform(GiveUniqueNodeNames())
    model = model.transform(PrepareIP(test_fpga_part, 5))
    model = model.transform(HLSSynthIP())
    assert model.graph.node[0].op_type == "StreamingFCLayer_Batch"
    assert model.graph.node[-1].op_type == "TLastMarker"
    model.save(ip_stitch_model_dir + "/test_fpgadataflow_ipstitch_gen_model.onnx")


@pytest.mark.vivado
def test_fpgadataflow_ipstitch_do_stitch():
    model = load_test_checkpoint_or_skip(
        ip_stitch_model_dir + "/test_fpgadataflow_ipstitch_gen_model.onnx"
    )
    model = model.transform(rvp.ReplaceVerilogRelPaths())
    model = model.transform(CreateStitchedIP(test_fpga_part, 5))
    vivado_stitch_proj_dir = model.get_metadata_prop("vivado_stitch_proj")
    assert vivado_stitch_proj_dir is not None
    assert os.path.isdir(vivado_stitch_proj_dir)
    assert os.path.isfile(vivado_stitch_proj_dir + "/ip/component.xml")
    vivado_stitch_vlnv = model.get_metadata_prop("vivado_stitch_vlnv")
    assert vivado_stitch_vlnv is not None
    assert vivado_stitch_vlnv == "xilinx_finn:finn:finn_design:1.0"
    model.save(ip_stitch_model_dir + "/test_fpgadataflow_ip_stitch.onnx")


@pytest.mark.vivado
def test_fpgadataflow_ipstitch_rtlsim():
    model = load_test_checkpoint_or_skip(
        ip_stitch_model_dir + "/test_fpgadataflow_ip_stitch.onnx"
    )
    model.set_metadata_prop("rtlsim_trace", "whole_trace.vcd")
    sim = pyverilate_stitched_ip(model)
    exp_io = [
        "ap_clk",
        "ap_rst_n",
        "s_axis_0_tdata",
        "s_axis_0_tready",
        "s_axis_0_tvalid",
        "m_axis_0_tdata",
        "m_axis_0_tkeep",
        "m_axis_0_tlast",
        "m_axis_0_tready",
        "m_axis_0_tvalid",
        "s_axi_control_araddr",
        "s_axi_control_arready",
        "s_axi_control_arvalid",
        "s_axi_control_awaddr",
        "s_axi_control_awready",
        "s_axi_control_awvalid",
        "s_axi_control_bready",
        "s_axi_control_bresp",
        "s_axi_control_bvalid",
        "s_axi_control_rdata",
        "s_axi_control_rready",
        "s_axi_control_rresp",
        "s_axi_control_rvalid",
        "s_axi_control_wdata",
        "s_axi_control_wready",
        "s_axi_control_wstrb",
        "s_axi_control_wvalid",
    ]
    assert sorted(dir(sim.io)) == sorted(exp_io)
    model.set_metadata_prop("exec_mode", "rtlsim")
    idt = model.get_tensor_datatype("inp")
    ishape = model.get_tensor_shape("inp")
    x = gen_finn_dt_tensor(idt, ishape)
    # x = np.zeros(ishape, dtype=np.float32)
    # x = np.asarray([[-2, -1, 0, 1]], dtype=np.float32)
    rtlsim_res = execute_onnx(model, {"inp": x})["outp"]
    assert (rtlsim_res == x).all()


@pytest.mark.vivado
@pytest.mark.slow
def test_fpgadataflow_ipstitch_synth_ooc():
    model = load_test_checkpoint_or_skip(
        ip_stitch_model_dir + "/test_fpgadataflow_ip_stitch.onnx"
    )
    model = model.transform(SynthOutOfContext(test_fpga_part, 5))
    ret = model.get_metadata_prop("res_total_ooc_synth")
    assert ret is not None
    # example expected output: (details may differ based on Vivado version etc)
    # "{'vivado_proj_folder': ...,
    # 'LUT': 708.0, 'FF': 1516.0, 'DSP': 0.0, 'BRAM': 0.0, 'WNS': 0.152, '': 0,
    # 'fmax_mhz': 206.27062706270627}"
    ret = eval(ret)
    assert ret["LUT"] > 0
    assert ret["FF"] > 0
    assert ret["DSP"] == 0
    assert ret["BRAM"] == 0
    assert ret["fmax_mhz"] > 100


@pytest.mark.vivado
def test_fpgadataflow_ipstitch_pynq_projgen():
    model = load_test_checkpoint_or_skip(
        ip_stitch_model_dir + "/test_fpgadataflow_ip_stitch.onnx"
    )
    model = model.transform(MakePYNQProject(test_pynq_board))
    vivado_pynq_proj_dir = model.get_metadata_prop("vivado_pynq_proj")
    assert vivado_pynq_proj_dir is not None
    assert os.path.isdir(vivado_pynq_proj_dir)
    model.save(ip_stitch_model_dir + "/test_fpgadataflow_pynq_projgen.onnx")


@pytest.mark.slow
@pytest.mark.vivado
def test_fpgadataflow_ipstitch_pynq_synth():
    model = load_test_checkpoint_or_skip(
        ip_stitch_model_dir + "/test_fpgadataflow_pynq_projgen.onnx"
    )
    model = model.transform(SynthPYNQProject())
    bitfile = model.get_metadata_prop("bitfile")
    assert bitfile is not None
    assert os.path.isfile(bitfile)
    model.save(ip_stitch_model_dir + "/test_fpgadataflow_ipstitch_pynq_synth.onnx")


def test_fpgadataflow_ipstitch_pynq_driver():
    model = load_test_checkpoint_or_skip(
        ip_stitch_model_dir + "/test_fpgadataflow_ipstitch_pynq_synth.onnx"
    )
    model = model.transform(MakePYNQDriver(platform="zynq"))
    driver_dir = model.get_metadata_prop("pynq_driver_dir")
    assert driver_dir is not None
    assert os.path.isdir(driver_dir)
    model.save(ip_stitch_model_dir + "/test_fpgadataflow_ipstitch_pynq_driver.onnx")


def test_fpgadataflow_ipstitch_pynq_deployment_folder():
    model = load_test_checkpoint_or_skip(
        ip_stitch_model_dir + "/test_fpgadataflow_ipstitch_pynq_driver.onnx"
    )
    try:
        ip = os.environ["PYNQ_IP"]  # no default for this one; skip if not defined
        if ip == "":
            pytest.skip("PYNQ board IP address not specified")
        username = os.getenv("PYNQ_USERNAME", "xilinx")
        password = os.getenv("PYNQ_PASSWORD", "xilinx")
        port = os.getenv("PYNQ_PORT", 22)
        target_dir = os.getenv("PYNQ_TARGET_DIR", "/home/xilinx/finn")
        model = model.transform(DeployToPYNQ(ip, port, username, password, target_dir))
        pynq_ip = model.get_metadata_prop("pynq_ip")
        pynq_username = model.get_metadata_prop("pynq_username")
        pynq_password = model.get_metadata_prop("pynq_password")
        pynq_target_dir = model.get_metadata_prop("pynq_target_dir")

        assert pynq_ip == ip
        assert pynq_username == username
        assert pynq_password == password
        assert pynq_target_dir == target_dir

        deployment_dir = model.get_metadata_prop("pynq_deploy_dir")
        assert deployment_dir is not None
        assert os.path.isdir(deployment_dir)

        model.save(
            ip_stitch_model_dir + "/test_fpgadataflow_ipstitch_pynq_deployment.onnx"
        )
    except KeyError:
        pytest.skip("PYNQ board IP address not specified")


def test_fpgadataflow_ipstitch_remote_execution():
    try:
        ip = os.environ["PYNQ_IP"]  # NOQA
        if ip == "":
            pytest.skip("PYNQ board IP address not specified")
        model = load_test_checkpoint_or_skip(
            ip_stitch_model_dir + "/test_fpgadataflow_ipstitch_pynq_deployment.onnx"
        )
        iname = "inp"
        idt = model.get_tensor_datatype(iname)
        ishape = model.get_tensor_shape(iname)
        x = gen_finn_dt_tensor(idt, ishape)
        input_dict = {"inp": x}
        outp = execute_onnx(model, input_dict)
        assert np.isclose(outp["outp"], x).all()
    except KeyError:
        pytest.skip("PYNQ board IP address not specified")


def test_fpgadataflow_ipstitch_iodma_floorplan():
    model = create_one_fc_model()
    if model.graph.node[0].op_type == "StreamingDataflowPartition":
        sdp_node = getCustomOp(model.graph.node[0])
        assert sdp_node.__class__.__name__ == "StreamingDataflowPartition"
        assert os.path.isfile(sdp_node.get_nodeattr("model"))
        model = load_test_checkpoint_or_skip(sdp_node.get_nodeattr("model"))
    model = model.transform(InferDataLayouts())
    model = model.transform(InsertIODMA())
    model = model.transform(Floorplan())
    assert getCustomOp(model.graph.node[0]).get_nodeattr("partition_id") == 0
    assert getCustomOp(model.graph.node[1]).get_nodeattr("partition_id") == 2
    assert getCustomOp(model.graph.node[2]).get_nodeattr("partition_id") == 1
    model.save(ip_stitch_model_dir + "/test_fpgadataflow_ipstitch_iodma_floorplan.onnx")


# board
@pytest.mark.parametrize("board", ["U250"])
# clock period
@pytest.mark.parametrize("period_ns", [5])
# override mem_mode to external
@pytest.mark.parametrize("extw", [True, False])
@pytest.mark.slow
@pytest.mark.vivado
<<<<<<< HEAD
def test_fpgadataflow_ipstitch_vitis(board, period_ns, extw):
=======
@pytest.mark.vitis
def test_fpgadataflow_ipstitch_vitis(board, period_ns, extw):
    if "VITIS_PATH" not in os.environ:
        pytest.skip("VITIS_PATH not set")
>>>>>>> 3b080c7e
    platform = alveo_default_platform[board]
    fpga_part = alveo_part_map[board]
    model = create_two_fc_model("external" if extw else "decoupled")
    if model.graph.node[0].op_type == "StreamingDataflowPartition":
        sdp_node = getCustomOp(model.graph.node[0])
        assert sdp_node.__class__.__name__ == "StreamingDataflowPartition"
        assert os.path.isfile(sdp_node.get_nodeattr("model"))
        model = load_test_checkpoint_or_skip(sdp_node.get_nodeattr("model"))
    model = model.transform(VitisBuild(fpga_part, period_ns, platform))
    model.save(ip_stitch_model_dir + "/test_fpgadataflow_ipstitch_vitis.onnx")


# board
@pytest.mark.parametrize("board", ["Pynq-Z1"])
@pytest.mark.slow
@pytest.mark.vivado
<<<<<<< HEAD
def test_fpgadataflow_ipstitch_zynq(board):
=======
def test_fpgadataflow_ipstitch_zynqbuild(board):
>>>>>>> 3b080c7e
    model = create_two_fc_model()
    if model.graph.node[0].op_type == "StreamingDataflowPartition":
        sdp_node = getCustomOp(model.graph.node[0])
        assert sdp_node.__class__.__name__ == "StreamingDataflowPartition"
        assert os.path.isfile(sdp_node.get_nodeattr("model"))
        model = load_test_checkpoint_or_skip(sdp_node.get_nodeattr("model"))
<<<<<<< HEAD
    model.transform(ZynqBuild(board, 10))
    model.save(ip_stitch_model_dir + "/test_fpgadataflow_ipstitch_customzynq.onnx")
=======
    # generate inputs for remote exec
    iname = "inp"
    idt = model.get_tensor_datatype(iname)
    ishape = model.get_tensor_shape(iname)
    x = gen_finn_dt_tensor(idt, ishape)
    # bitfile using ZynqBuild
    model = model.transform(ZynqBuild(board, 10))
    model.save(ip_stitch_model_dir + "/test_fpgadataflow_ipstitch_customzynq.onnx")

    bitfile_name = model.get_metadata_prop("bitfile")
    assert bitfile_name is not None
    assert os.path.isfile(bitfile_name)
    # deployment
    try:
        ip = os.environ["PYNQ_IP"]  # no default for this one; skip if not defined
        if ip == "":
            pytest.skip("PYNQ board IP address not specified")
        username = os.getenv("PYNQ_USERNAME", "xilinx")
        password = os.getenv("PYNQ_PASSWORD", "xilinx")
        port = os.getenv("PYNQ_PORT", 22)
        target_dir = os.getenv("PYNQ_TARGET_DIR", "/home/xilinx/finn")
        model = model.transform(DeployToPYNQ(ip, port, username, password, target_dir))
        deployment_dir = model.get_metadata_prop("pynq_deploy_dir")
        assert deployment_dir is not None
        assert os.path.isdir(deployment_dir)
        # remote exec
        input_dict = {"global_in": x}
        outp = execute_onnx(model, input_dict)
        assert np.isclose(outp["global_out"], x).all()
    except KeyError:
        pytest.skip("PYNQ board IP address not specified")
>>>>>>> 3b080c7e
<|MERGE_RESOLUTION|>--- conflicted
+++ resolved
@@ -427,14 +427,10 @@
 @pytest.mark.parametrize("extw", [True, False])
 @pytest.mark.slow
 @pytest.mark.vivado
-<<<<<<< HEAD
-def test_fpgadataflow_ipstitch_vitis(board, period_ns, extw):
-=======
 @pytest.mark.vitis
 def test_fpgadataflow_ipstitch_vitis(board, period_ns, extw):
     if "VITIS_PATH" not in os.environ:
         pytest.skip("VITIS_PATH not set")
->>>>>>> 3b080c7e
     platform = alveo_default_platform[board]
     fpga_part = alveo_part_map[board]
     model = create_two_fc_model("external" if extw else "decoupled")
@@ -451,21 +447,13 @@
 @pytest.mark.parametrize("board", ["Pynq-Z1"])
 @pytest.mark.slow
 @pytest.mark.vivado
-<<<<<<< HEAD
-def test_fpgadataflow_ipstitch_zynq(board):
-=======
 def test_fpgadataflow_ipstitch_zynqbuild(board):
->>>>>>> 3b080c7e
     model = create_two_fc_model()
     if model.graph.node[0].op_type == "StreamingDataflowPartition":
         sdp_node = getCustomOp(model.graph.node[0])
         assert sdp_node.__class__.__name__ == "StreamingDataflowPartition"
         assert os.path.isfile(sdp_node.get_nodeattr("model"))
         model = load_test_checkpoint_or_skip(sdp_node.get_nodeattr("model"))
-<<<<<<< HEAD
-    model.transform(ZynqBuild(board, 10))
-    model.save(ip_stitch_model_dir + "/test_fpgadataflow_ipstitch_customzynq.onnx")
-=======
     # generate inputs for remote exec
     iname = "inp"
     idt = model.get_tensor_datatype(iname)
@@ -496,5 +484,4 @@
         outp = execute_onnx(model, input_dict)
         assert np.isclose(outp["global_out"], x).all()
     except KeyError:
-        pytest.skip("PYNQ board IP address not specified")
->>>>>>> 3b080c7e
+        pytest.skip("PYNQ board IP address not specified")