# Copyright (c) 2020, Xilinx
# All rights reserved.
#
# Redistribution and use in source and binary forms, with or without
# modification, are permitted provided that the following conditions are met:
#
# * Redistributions of source code must retain the above copyright notice, this
#   list of conditions and the following disclaimer.
#
# * Redistributions in binary form must reproduce the above copyright notice,
#   this list of conditions and the following disclaimer in the documentation
#   and/or other materials provided with the distribution.
#
# * Neither the name of FINN nor the names of its
#   contributors may be used to endorse or promote products derived from
#   this software without specific prior written permission.
#
# THIS SOFTWARE IS PROVIDED BY THE COPYRIGHT HOLDERS AND CONTRIBUTORS "AS IS"
# AND ANY EXPRESS OR IMPLIED WARRANTIES, INCLUDING, BUT NOT LIMITED TO, THE
# IMPLIED WARRANTIES OF MERCHANTABILITY AND FITNESS FOR A PARTICULAR PURPOSE ARE
# DISCLAIMED. IN NO EVENT SHALL THE COPYRIGHT HOLDER OR CONTRIBUTORS BE LIABLE
# FOR ANY DIRECT, INDIRECT, INCIDENTAL, SPECIAL, EXEMPLARY, OR CONSEQUENTIAL
# DAMAGES (INCLUDING, BUT NOT LIMITED TO, PROCUREMENT OF SUBSTITUTE GOODS OR
# SERVICES; LOSS OF USE, DATA, OR PROFITS; OR BUSINESS INTERRUPTION) HOWEVER
# CAUSED AND ON ANY THEORY OF LIABILITY, WHETHER IN CONTRACT, STRICT LIABILITY,
# OR TORT (INCLUDING NEGLIGENCE OR OTHERWISE) ARISING IN ANY WAY OUT OF THE USE
# OF THIS SOFTWARE, EVEN IF ADVISED OF THE POSSIBILITY OF SUCH DAMAGE.

import os
import onnx
from collections import Counter
import brevitas.onnx as bo
import numpy as np

from finn.core.modelwrapper import ModelWrapper
from finn.util.test import get_test_model_trained

export_onnx_path = "test_output_lfc.onnx"


def test_modelwrapper():
    lfc = get_test_model_trained("LFC", 1, 1)
    bo.export_finn_onnx(lfc, (1, 1, 28, 28), export_onnx_path)
    model = ModelWrapper(export_onnx_path)
    assert model.check_all_tensor_shapes_specified() is False
    inp_name = model.graph.input[0].name
    inp_shape = model.get_tensor_shape(inp_name)
    assert inp_shape == [1, 1, 28, 28]
    # find first matmul node
    l0_mat_tensor_name = ""
    l0_inp_tensor_name = ""
    for node in model.graph.node:
        if node.op_type == "MatMul":
            l0_inp_tensor_name = node.input[0]
            l0_mat_tensor_name = node.input[1]
            break
    assert l0_mat_tensor_name != ""
    l0_weights = model.get_initializer(l0_mat_tensor_name)
    assert l0_weights.shape == (784, 1024)
    l0_weights_hist = Counter(l0_weights.flatten())
    assert (l0_weights_hist[1.0] + l0_weights_hist[-1.0]) == 784 * 1024
    l0_weights_rand = np.random.randn(784, 1024)
    model.set_initializer(l0_mat_tensor_name, l0_weights_rand)
    assert (model.get_initializer(l0_mat_tensor_name) == l0_weights_rand).all()
    assert l0_inp_tensor_name != ""
    inp_cons = model.find_consumer(l0_inp_tensor_name)
    assert inp_cons.op_type == "MatMul"
    out_prod = model.find_producer(l0_inp_tensor_name)
    assert out_prod.op_type == "Sign"
    os.remove(export_onnx_path)


def test_modelwrapper_graph_order():
    # create small network with properties to be tested
    Neg_node = onnx.helper.make_node("Neg", inputs=["in1"], outputs=["neg1"],)
    Round_node = onnx.helper.make_node("Round", inputs=["neg1"], outputs=["round1"],)

    Ceil_node = onnx.helper.make_node("Ceil", inputs=["neg1"], outputs=["ceil1"],)
    Add_node = onnx.helper.make_node(
        "Add", inputs=["round1", "ceil1"], outputs=["out1"],
    )

    in1 = onnx.helper.make_tensor_value_info("in1", onnx.TensorProto.FLOAT, [4, 4])
    out1 = onnx.helper.make_tensor_value_info("out1", onnx.TensorProto.FLOAT, [4, 4])

    graph = onnx.helper.make_graph(
        nodes=[Neg_node, Round_node, Ceil_node, Add_node],
        name="simple_graph",
        inputs=[in1],
        outputs=[out1],
        value_info=[
            onnx.helper.make_tensor_value_info("neg1", onnx.TensorProto.FLOAT, [4, 4]),
            onnx.helper.make_tensor_value_info(
                "round1", onnx.TensorProto.FLOAT, [4, 4]
            ),
            onnx.helper.make_tensor_value_info("ceil1", onnx.TensorProto.FLOAT, [4, 4]),
        ],
    )

    onnx_model = onnx.helper.make_model(graph, producer_name="simple-model")
    model = ModelWrapper(onnx_model)

    # test graph order functions
    assert model.find_consumers("in1") == [Neg_node]
    assert model.find_consumers("neg1") == [Round_node, Ceil_node]
    assert model.find_consumers("round1") == [Add_node]
    assert model.find_consumers("ceil1") == [Add_node]
    assert model.find_consumers("out1") is None

<<<<<<< HEAD
    assert model.find_successors(Neg_node) == [Round_node, Ceil_node]
    assert model.find_successors(Round_node) == [Add_node]
    assert model.find_successors(Ceil_node) == [Add_node]
    assert model.find_successors(Add_node) is None

    assert model.find_predecessors(Neg_node) is None
    assert model.find_predecessors(Round_node) == [Neg_node]
    assert model.find_predecessors(Ceil_node) == [Neg_node]
    assert model.find_predecessors(Add_node) == [Round_node, Ceil_node]
=======
    assert model.find_direct_successors(Neg_node) == [Round_node, Ceil_node]
    assert model.find_direct_successors(Round_node) == [Add_node]
    assert model.find_direct_successors(Ceil_node) == [Add_node]
    assert model.find_direct_successors(Add_node) is None

    assert model.find_direct_predecessors(Neg_node) is None
    assert model.find_direct_predecessors(Round_node) == [Neg_node]
    assert model.find_direct_predecessors(Ceil_node) == [Neg_node]
    assert model.find_direct_predecessors(Add_node) == [Round_node, Ceil_node]
>>>>>>> 4864a63c

    assert model.get_node_index(Neg_node) == 0
    assert model.get_node_index(Round_node) == 1
    assert model.get_node_index(Ceil_node) == 2
    assert model.get_node_index(Add_node) == 3<|MERGE_RESOLUTION|>--- conflicted
+++ resolved
@@ -107,17 +107,6 @@
     assert model.find_consumers("ceil1") == [Add_node]
     assert model.find_consumers("out1") is None
 
-<<<<<<< HEAD
-    assert model.find_successors(Neg_node) == [Round_node, Ceil_node]
-    assert model.find_successors(Round_node) == [Add_node]
-    assert model.find_successors(Ceil_node) == [Add_node]
-    assert model.find_successors(Add_node) is None
-
-    assert model.find_predecessors(Neg_node) is None
-    assert model.find_predecessors(Round_node) == [Neg_node]
-    assert model.find_predecessors(Ceil_node) == [Neg_node]
-    assert model.find_predecessors(Add_node) == [Round_node, Ceil_node]
-=======
     assert model.find_direct_successors(Neg_node) == [Round_node, Ceil_node]
     assert model.find_direct_successors(Round_node) == [Add_node]
     assert model.find_direct_successors(Ceil_node) == [Add_node]
@@ -127,7 +116,6 @@
     assert model.find_direct_predecessors(Round_node) == [Neg_node]
     assert model.find_direct_predecessors(Ceil_node) == [Neg_node]
     assert model.find_direct_predecessors(Add_node) == [Round_node, Ceil_node]
->>>>>>> 4864a63c
 
     assert model.get_node_index(Neg_node) == 0
     assert model.get_node_index(Round_node) == 1
