## <img src=https://raw.githubusercontent.com/Xilinx/finn/master/docs/img/finn-logo.png width=128/> Fast, Scalable Quantized Neural Network Inference on FPGAs



<img align="left" src="https://raw.githubusercontent.com/Xilinx/finn/master/docs/img/finn-stack.png" alt="drawing" style="margin-right: 20px" width="250"/>

[![Gitter](https://badges.gitter.im/xilinx-finn/community.svg)](https://gitter.im/xilinx-finn/community?utm_source=badge&utm_medium=badge&utm_campaign=pr-badge)
[![ReadTheDocs](https://readthedocs.org/projects/finn/badge/?version=latest&style=plastic)](http://finn.readthedocs.io/)

FINN is an experimental framework from Xilinx Research Labs to explore deep neural network
inference on FPGAs.
It specifically targets <a href="https://github.com/maltanar/qnn-inference-examples" target="_blank">quantized neural
networks</a>, with emphasis on
generating dataflow-style architectures customized for each network.
The resulting FPGA accelerators can yield very high classification rates, or conversely be run with a slow clock for very low power consumption.
The framework is fully open-source in order to give a higher degree of flexibility, and is intended to enable neural network research spanning several layers of the software/hardware abstraction stack.

For more general information about FINN, please visit the [project page](https://xilinx.github.io/finn/), check out the [publications](https://xilinx.github.io/finn/publications) or some of the [demos](https://xilinx.github.io/finn/demos).

## Getting Started

Please see the [Getting Started](https://finn.readthedocs.io/en/latest/getting_started.html) page for more information on requirements, installation, and how to run FINN in different modes. Due to the complex nature of the dependencies of the project, we only support Docker-based deployment at this time.

## What's New in FINN?

<<<<<<< HEAD
* **2020-04-15:** FINN v0.2.1b (beta): use fixed commit versions for dependency repos, otherwise identical to 0.2b
=======
* **2020-05-08:** v0.3b (beta) is released, with initial support for convolutions, parallel transformations, more flexible memory allocation for MVAUs, throughput testing and many other smaller improvements and bugfixes. Read more on the <a href="https://xilinx.github.io/finn/2020/05/08/finn-v03b-beta-is-released.html">release blog post</a>.
>>>>>>> 00a8f487

* **2020-02-28:** FINN v0.2b (beta) is released, which is a clean-slate reimplementation of the framework. Currently only fully-connected networks are supported for the end-to-end flow. Please see the release blog post for a summary of the key features.

## Documentation

You can view the documentation on [readthedocs](https://finn.readthedocs.io) or build them locally using `python setup.py doc` from inside the Docker container. Additionally, there is a series of [Jupyter notebook tutorials](https://github.com/Xilinx/finn/tree/master/notebooks), which we recommend running from inside Docker for a better experience.

## Community

We have a [gitter channel](https://gitter.im/xilinx-finn/community) where you can ask questions. You can use the GitHub issue tracker to report bugs, but please don't file issues to ask questions as this is better handled in the gitter channel.

We also heartily welcome contributions to the project, please check out the [contribution guidelines](CONTRIBUTING.md) and the [list of open issues](https://github.com/Xilinx/finn/issues). Don't hesitate to get in touch over [Gitter](https://gitter.im/xilinx-finn/community) to discuss your ideas.

## Citation

The current implementation of the framework is based on the following publications. Please consider citing them if you find FINN useful.

    @article{blott2018finn,
      title={FINN-R: An end-to-end deep-learning framework for fast exploration of quantized neural networks},
      author={Blott, Michaela and Preu{\ss}er, Thomas B and Fraser, Nicholas J and Gambardella, Giulio and O’brien, Kenneth and Umuroglu, Yaman and Leeser, Miriam and Vissers, Kees},
      journal={ACM Transactions on Reconfigurable Technology and Systems (TRETS)},
      volume={11},
      number={3},
      pages={1--23},
      year={2018},
      publisher={ACM New York, NY, USA}
    }

    @inproceedings{finn,
    author = {Umuroglu, Yaman and Fraser, Nicholas J. and Gambardella, Giulio and Blott, Michaela and Leong, Philip and Jahre, Magnus and Vissers, Kees},
    title = {FINN: A Framework for Fast, Scalable Binarized Neural Network Inference},
    booktitle = {Proceedings of the 2017 ACM/SIGDA International Symposium on Field-Programmable Gate Arrays},
    series = {FPGA '17},
    year = {2017},
    pages = {65--74},
    publisher = {ACM}
    }

## Old version

We previously released an early-stage prototype of a toolflow that took in Caffe-HWGQ binarized network descriptions and produced dataflow architectures. You can find it in the [v0.1](https://github.com/Xilinx/finn/tree/v0.1) branch in this repository.
Please be aware that this version is deprecated and unsupported, and the master branch does not share history with that branch so it should be treated as a separate repository for all purposes.<|MERGE_RESOLUTION|>--- conflicted
+++ resolved
@@ -23,12 +23,8 @@
 
 ## What's New in FINN?
 
-<<<<<<< HEAD
+* **2020-05-08:** v0.3b (beta) is released, with initial support for convolutions, parallel transformations, more flexible memory allocation for MVAUs, throughput testing and many other smaller improvements and bugfixes. Read more on the <a href="https://xilinx.github.io/finn/2020/05/08/finn-v03b-beta-is-released.html">release blog post</a>.
 * **2020-04-15:** FINN v0.2.1b (beta): use fixed commit versions for dependency repos, otherwise identical to 0.2b
-=======
-* **2020-05-08:** v0.3b (beta) is released, with initial support for convolutions, parallel transformations, more flexible memory allocation for MVAUs, throughput testing and many other smaller improvements and bugfixes. Read more on the <a href="https://xilinx.github.io/finn/2020/05/08/finn-v03b-beta-is-released.html">release blog post</a>.
->>>>>>> 00a8f487
-
 * **2020-02-28:** FINN v0.2b (beta) is released, which is a clean-slate reimplementation of the framework. Currently only fully-connected networks are supported for the end-to-end flow. Please see the release blog post for a summary of the key features.
 
 ## Documentation
